--- conflicted
+++ resolved
@@ -27,12 +27,8 @@
 	"time"
 
 	// nolint
-<<<<<<< HEAD
-
 	"github.com/sirupsen/logrus"
-=======
 	"github.com/cilium/ebpf"
->>>>>>> a2ff3974
 	"google.golang.org/protobuf/encoding/protojson"
 
 	adminv2 "kmesh.net/kmesh/api/v2/admin"
@@ -57,11 +53,8 @@
 	patternConfigDumpAds      = configDumpPrefix + "/ads"
 	patternConfigDumpWorkload = configDumpPrefix + "/workload"
 	patternReadyProbe         = "/debug/ready"
-<<<<<<< HEAD
 	patternLoggers            = "/debug/loggers"
-=======
 	patternBpfLogLevel        = "/debug/bpfLogLevel/"
->>>>>>> a2ff3974
 
 	httpTimeout = time.Second * 20
 )
@@ -78,11 +71,7 @@
 	return "http://" + adminAddr + configDumpPrefix + "/" + mode
 }
 
-<<<<<<< HEAD
-func NewServer(c *controller.XdsClient, configs *options.BootstrapConfigs) *Server {
-=======
 func NewServer(c *controller.XdsClient, configs *options.BootstrapConfigs, bpfWorkloadObj *bpf.BpfKmeshWorkload) *Server {
->>>>>>> a2ff3974
 	s := &Server{
 		config:         configs,
 		xdsClient:      c,
@@ -101,11 +90,8 @@
 	s.mux.HandleFunc(patternBpfAdsMaps, s.bpfAdsMaps)
 	s.mux.HandleFunc(patternConfigDumpAds, s.configDumpAds)
 	s.mux.HandleFunc(patternConfigDumpWorkload, s.configDumpWorkload)
-<<<<<<< HEAD
 	s.mux.HandleFunc(patternLoggers, s.loggersHandler)
-=======
 	s.mux.HandleFunc(patternBpfLogLevel, s.bpfLogLevel)
->>>>>>> a2ff3974
 
 	// TODO: add dump certificate, authorizationPolicies and services
 	s.mux.HandleFunc(patternReadyProbe, s.readyProbe)
