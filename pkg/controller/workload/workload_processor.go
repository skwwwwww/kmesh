/*
 * Copyright The Kmesh Authors.
 *
 * Licensed under the Apache License, Version 2.0 (the "License");
 * you may not use this file except in compliance with the License.
 * You may obtain a copy of the License at:
 *
 *     http://www.apache.org/licenses/LICENSE-2.0
 *
 * Unless required by applicable law or agreed to in writing, software
 * distributed under the License is distributed on an "AS IS" BASIS,
 * WITHOUT WARRANTIES OR CONDITIONS OF ANY KIND, either express or implied.
 * See the License for the specific language governing permissions and
 * limitations under the License.
 */

package workload

import (
	"fmt"
	"os"
	"slices"
	"strings"

	service_discovery_v3 "github.com/envoyproxy/go-control-plane/envoy/service/discovery/v3"
	"google.golang.org/protobuf/proto"
	"google.golang.org/protobuf/types/known/anypb"

	"kmesh.net/kmesh/api/v2/workloadapi"
	"kmesh.net/kmesh/api/v2/workloadapi/security"
	"kmesh.net/kmesh/bpf/kmesh/bpf2go"
	"kmesh.net/kmesh/pkg/auth"
	kmeshbpf "kmesh.net/kmesh/pkg/bpf"
	"kmesh.net/kmesh/pkg/constants"
	"kmesh.net/kmesh/pkg/controller/config"
	bpf "kmesh.net/kmesh/pkg/controller/workload/bpfcache"
	"kmesh.net/kmesh/pkg/controller/workload/cache"
	"kmesh.net/kmesh/pkg/nets"
)

const (
	LbPolicyRandom    = 0
	KmeshWaypointPort = 15019 // use this fixed port instead of the HboneMtlsPort in kmesh
)

type Processor struct {
	ack *service_discovery_v3.DeltaDiscoveryRequest
	req *service_discovery_v3.DeltaDiscoveryRequest

	hashName *HashName
	// workloads indexer, svc key -> workload id
	endpointsByService map[string]map[string]struct{}
	bpf                *bpf.Cache
	nodeName           string
	WorkloadCache      cache.WorkloadCache
	ServiceCache       cache.ServiceCache
}

func newProcessor(workloadMap bpf2go.KmeshCgroupSockWorkloadMaps) *Processor {
	return &Processor{
		hashName:           NewHashName(),
		endpointsByService: make(map[string]map[string]struct{}),
		bpf:                bpf.NewCache(workloadMap),
		nodeName:           os.Getenv("NODE_NAME"),
		WorkloadCache:      cache.NewWorkloadCache(),
		ServiceCache:       cache.NewServiceCache(),
	}
}

func newDeltaRequest(typeUrl string, names []string, initialResourceVersions map[string]string) *service_discovery_v3.DeltaDiscoveryRequest {
	return &service_discovery_v3.DeltaDiscoveryRequest{
		TypeUrl:                 typeUrl,
		ResourceNamesSubscribe:  names,
		InitialResourceVersions: initialResourceVersions,
		ResponseNonce:           "",
		ErrorDetail:             nil,
		Node:                    config.GetConfig(constants.WorkloadMode).GetNode(),
	}
}

func newAckRequest(rsp *service_discovery_v3.DeltaDiscoveryResponse) *service_discovery_v3.DeltaDiscoveryRequest {
	return &service_discovery_v3.DeltaDiscoveryRequest{
		TypeUrl:                rsp.GetTypeUrl(),
		ResourceNamesSubscribe: []string{},
		ResponseNonce:          rsp.GetNonce(),
		ErrorDetail:            nil,
		Node:                   config.GetConfig(constants.WorkloadMode).GetNode(),
	}
}

func (p *Processor) processWorkloadResponse(rsp *service_discovery_v3.DeltaDiscoveryResponse, rbac *auth.Rbac) {
	var err error

	p.ack = newAckRequest(rsp)
	switch rsp.GetTypeUrl() {
	case AddressType:
		err = p.handleAddressTypeResponse(rsp)
	case AuthorizationType:
		err = p.handleAuthorizationTypeResponse(rsp, rbac)
	default:
		err = fmt.Errorf("unsupported type url %s", rsp.GetTypeUrl())
	}
	if err != nil {
		log.Error(err)
	}
}

func (p *Processor) deletePodFrontendData(uid uint32) error {
	var (
		bk = bpf.BackendKey{}
		bv = bpf.BackendValue{}
		fk = bpf.FrontendKey{}
	)

	bk.BackendUid = uid
	if err := p.bpf.BackendLookup(&bk, &bv); err == nil {
		log.Debugf("Find BackendValue: [%#v]", bv)
		fk.Ip = bv.Ip
		if err = p.bpf.FrontendDelete(&fk); err != nil {
			log.Errorf("FrontendDelete failed: %s", err)
			return err
		}
	}

	return nil
}

func (p *Processor) storePodFrontendData(uid uint32, ip []byte) error {
	var (
		fk = bpf.FrontendKey{}
		fv = bpf.FrontendValue{}
	)

	nets.CopyIpByteFromSlice(&fk.Ip, ip)

	fv.UpstreamId = uid
	if err := p.bpf.FrontendUpdate(&fk, &fv); err != nil {
		log.Errorf("Update frontend map failed, err:%s", err)
		return err
	}

	return nil
}

func (p *Processor) removeWorkloadResource(removedResources []string) error {
	for _, uid := range removedResources {
		p.WorkloadCache.DeleteWorkload(uid)
		if err := p.removeWorkloadFromBpfMap(uid); err != nil {
			return err
		}
	}
	return nil
}
<<<<<<< HEAD

func (p *Processor) removeWorkloadFromBpfMap(uid string) error {
	var (
		err      error
		bkDelete = bpf.BackendKey{}
	)

	backendUid := p.hashName.StrToNum(uid)
	// for Pod to Pod access, Pod info stored in frontend map, when Pod offline, we need delete the related records
	if err = p.deletePodFrontendData(backendUid); err != nil {
		log.Errorf("deletePodFrontendData failed: %s", err)
		return err
	}

	// 1. find all endpoint keys related to this workload
	if eks := p.bpf.EndpointIterFindKey(backendUid); len(eks) != 0 {
		err = p.deleteEndpointRecords(eks)
		if err != nil {
			goto failed
		}
=======

func (p *Processor) removeWorkloadFromBpfMap(uid string) error {
	var (
		err               error
		skUpdate          = bpf.ServiceKey{}
		svUpdate          = bpf.ServiceValue{}
		lastEndpointKey   = bpf.EndpointKey{}
		lastEndpointValue = bpf.EndpointValue{}
		bkDelete          = bpf.BackendKey{}
	)

	backendUid := p.hashName.StrToNum(uid)
	// for Pod to Pod access, Pod info stored in frontend map, when Pod offline, we need delete the related records
	if err = p.deletePodFrontendData(backendUid); err != nil {
		log.Errorf("deletePodFrontendData failed: %s", err)
		return err
	}

	// 1. find all endpoint keys related to this workload
	if eks := p.bpf.EndpointIterFindKey(backendUid); len(eks) != 0 {
		for _, ek := range eks {
			log.Debugf("Find EndpointKey: [%#v]", ek)
			// 2. find the service
			skUpdate.ServiceId = ek.ServiceId
			if err = p.bpf.ServiceLookup(&skUpdate, &svUpdate); err == nil {
				log.Debugf("Find ServiceValue: [%#v]", svUpdate)
				// 3. find the last indexed endpoint of the service
				lastEndpointKey.ServiceId = skUpdate.ServiceId
				lastEndpointKey.BackendIndex = svUpdate.EndpointCount
				if err = p.bpf.EndpointLookup(&lastEndpointKey, &lastEndpointValue); err == nil {
					log.Debugf("Find EndpointValue: [%#v]", lastEndpointValue)
					// 4. switch the index of the last with the current removed endpoint
					if err = p.bpf.EndpointUpdate(&ek, &lastEndpointValue); err != nil {
						log.Errorf("EndpointUpdate failed: %s", err)
						goto failed
					}
					if err = p.bpf.EndpointDelete(&lastEndpointKey); err != nil {
						log.Errorf("EndpointDelete failed: %s", err)
						goto failed
					}
					svUpdate.EndpointCount = svUpdate.EndpointCount - 1
					if err = p.bpf.ServiceUpdate(&skUpdate, &svUpdate); err != nil {
						log.Errorf("ServiceUpdate failed: %s", err)
						goto failed
					}
				} else {
					// last indexed endpoint not exists, this should not occur
					// we should delete the endpoint just in case leak
					if err = p.bpf.EndpointDelete(&ek); err != nil {
						log.Errorf("EndpointDelete failed: %s", err)
						goto failed
					}
				}
			} else { // service not exist, we should delete the endpoint
				if err = p.bpf.EndpointDelete(&ek); err != nil {
					log.Errorf("EndpointDelete failed: %s", err)
					goto failed
				}
			}
		}
	}

	bkDelete.BackendUid = backendUid
	if err = p.bpf.BackendDelete(&bkDelete); err != nil {
		log.Errorf("BackendDelete failed: %s", err)
		goto failed
>>>>>>> dc9d77ee
	}
	p.hashName.Delete(uid)

	bkDelete.BackendUid = backendUid
	if err = p.bpf.BackendDelete(&bkDelete); err != nil {
		log.Errorf("BackendDelete failed: %s", err)
		goto failed
	}
	p.hashName.Delete(uid)

failed:
	return err
}

func (p *Processor) deleteFrontendData(id uint32) error {
	var (
		err error
		fk  = bpf.FrontendKey{}
	)
	if fks := p.bpf.FrontendIterFindKey(id); len(fks) != 0 {
		log.Debugf("Find Key Count %d", len(fks))
		for _, fk = range fks {
			log.Debugf("deleteFrontendData Key [%#v]", fk)
			if err = p.bpf.FrontendDelete(&fk); err != nil {
				log.Errorf("FrontendDelete failed: %s", err)
				return err
			}
		}
	}

	return nil
}

func (p *Processor) removeServiceResource(resources []string) error {
	var err error
	for _, name := range resources {
		p.ServiceCache.DeleteService(name)
		if err = p.removeServiceResourceFromBpfMap(name); err != nil {
			return err
		}
	}
	return err
}

func (p *Processor) removeServiceResourceFromBpfMap(name string) error {
	var (
		err      error
		skDelete = bpf.ServiceKey{}
		svDelete = bpf.ServiceValue{}
		ekDelete = bpf.EndpointKey{}
	)

	p.ServiceCache.DeleteService(name)
	serviceId := p.hashName.StrToNum(name)
	skDelete.ServiceId = serviceId
	if err = p.bpf.ServiceLookup(&skDelete, &svDelete); err == nil {
		if err = p.deleteFrontendData(serviceId); err != nil {
			log.Errorf("deleteFrontendData failed: %s", err)
			goto failed
		}

		if err = p.bpf.ServiceDelete(&skDelete); err != nil {
			log.Errorf("ServiceDelete failed: %s", err)
			goto failed
		}

		var i uint32
		for i = 1; i <= svDelete.EndpointCount; i++ {
			ekDelete.ServiceId = serviceId
			ekDelete.BackendIndex = i
			if err = p.bpf.EndpointDelete(&ekDelete); err != nil {
				log.Errorf("EndpointDelete failed: %s", err)
				goto failed
			}
		}
	}
	p.hashName.Delete(name)
failed:
	return err
}

func (p *Processor) storeEndpointWithService(sk *bpf.ServiceKey, sv *bpf.ServiceValue, uid uint32) error {
	var (
		err error
		ek  = bpf.EndpointKey{}
		ev  = bpf.EndpointValue{}
	)
	sv.EndpointCount++
	ek.BackendIndex = sv.EndpointCount
	ek.ServiceId = sk.ServiceId
	ev.BackendUid = uid
	if err = p.bpf.EndpointUpdate(&ek, &ev); err != nil {
		log.Errorf("Update endpoint map failed, err:%s", err)
		return err
	}
	if err = p.bpf.ServiceUpdate(sk, sv); err != nil {
		log.Errorf("Update ServiceUpdate map failed, err:%s", err)
		return err
	}

	return nil
}

func (p *Processor) storeServiceEndpoint(workload_uid string, serviceName string) {
	wls, ok := p.endpointsByService[serviceName]
	if !ok {
		p.endpointsByService[serviceName] = make(map[string]struct{})
		wls = p.endpointsByService[serviceName]
	}

	wls[workload_uid] = struct{}{}
}

func (p *Processor) deleteResidualServicesWithWorkload(workload *workloadapi.Workload, services []string) error {
	var (
		err       error
		serviceId uint32
	)

	if len(services) == 0 {
		return nil
	}

	serviceIds := make(map[uint32]struct{})
	for _, serviceName := range services {
		serviceId = p.hashName.StrToNum(serviceName)
		serviceIds[serviceId] = struct{}{}
	}

	workloadUid := p.hashName.StrToNum(workload.GetUid())
	eks := p.bpf.GetServiceEndpointKey(serviceIds, workloadUid)
	err = p.deleteEndpointRecords(eks)
	if err != nil {
		log.Errorf("removeResidualServices delete endpoint failed:%v", err)
	}
	return err
}

func (p *Processor) addNewServicesWithWorkload(workload *workloadapi.Workload, newServices []string) error {
	var (
		err error
		sk  = bpf.ServiceKey{}
		sv  = bpf.ServiceValue{}
	)

	backend_uid := p.hashName.StrToNum(workload.GetUid())
	for _, serviceName := range newServices {
		sk.ServiceId = p.hashName.StrToNum(serviceName)
		// the service already stored in map, add endpoint
		if err = p.bpf.ServiceLookup(&sk, &sv); err == nil {
			if err = p.storeEndpointWithService(&sk, &sv, backend_uid); err != nil {
				log.Errorf("storeEndpointWithService failed, err:%s", err)
				return err
			}
		} else {
			p.storeServiceEndpoint(workload.GetUid(), serviceName)
		}
	}
	return nil
}

func (p *Processor) updateWorkload(workload *workloadapi.Workload) error {
	var (
		err error
		bk  = bpf.BackendKey{}
		bv  = bpf.BackendValue{}
	)

	uid := p.hashName.StrToNum(workload.GetUid())
	ips := workload.GetAddresses()

	if waypoint := workload.GetWaypoint(); waypoint != nil {
		nets.CopyIpByteFromSlice(&bv.WaypointAddr, waypoint.GetAddress().Address)
		bv.WaypointPort = nets.ConvertPortToBigEndian(waypoint.GetHboneMtlsPort())
	}

	for serviceName := range workload.GetServices() {
		bv.Services[bv.ServiceCount] = p.hashName.StrToNum(serviceName)
		bv.ServiceCount++
		if bv.ServiceCount >= bpf.MaxServiceNum {
			log.Warnf("exceed the max service count, currently, a pod can belong to a maximum of 10 services")
			break
		}
	}

	for _, ip := range ips {
		bk.BackendUid = uid

		nets.CopyIpByteFromSlice(&bv.Ip, ip)
		if err = p.bpf.BackendUpdate(&bk, &bv); err != nil {
			log.Errorf("Update backend map failed, err:%s", err)
			return err
		}

		if err = p.storePodFrontendData(uid, ip); err != nil {
			log.Errorf("storePodFrontendData failed, err:%s", err)
			return err
		}
	}
	return nil
}

func (p *Processor) handleWorkload(workload *workloadapi.Workload) error {
	var deletedServices []string
	var newServices []string
	log.Debugf("handle workload: %s", workload.Uid)

	deletedServices, newServices = p.WorkloadCache.AddOrUpdateWorkload(workload)
	log.Debugf("delServices:%v, newServices:%v", deletedServices, newServices)

	// Delete Residual Services on the Workload
	if err := p.deleteResidualServicesWithWorkload(workload, deletedServices); err != nil {
		log.Errorf("deleteResidualServicesWithWorkload %s failed: %v", workload.GetUid(), err)
		return err
	}

	// Add new services associated with the workload
	if err := p.addNewServicesWithWorkload(workload, newServices); err != nil {
		log.Errorf("addNewServicesWithWorkload %s failed: %v", workload.Uid, err)
		return err
	}

	// Update workload
	if err := p.updateWorkload(workload); err != nil {
		log.Errorf("updateWorkload %s failed: %v", workload.Uid, err)
		return err
	}

	return nil
}

func (p *Processor) storeServiceFrontendData(serviceId uint32, service *workloadapi.Service) error {
	var (
		err error
		fk  = bpf.FrontendKey{}
		fv  = bpf.FrontendValue{}
	)

	fv.UpstreamId = serviceId
	for _, networkAddress := range service.GetAddresses() {
		nets.CopyIpByteFromSlice(&fk.Ip, networkAddress.Address)
		if err = p.bpf.FrontendUpdate(&fk, &fv); err != nil {
			log.Errorf("Update Frontend failed, err:%s", err)
			return err
		}
	}
	return nil
}

func (p *Processor) storeServiceData(serviceName string, waypoint *workloadapi.GatewayAddress, ports []*workloadapi.Port) error {
	var (
		err      error
		ek       = bpf.EndpointKey{}
		ev       = bpf.EndpointValue{}
		sk       = bpf.ServiceKey{}
		oldValue = bpf.ServiceValue{}
	)

	sk.ServiceId = p.hashName.StrToNum(serviceName)

	newValue := bpf.ServiceValue{}
	newValue.LbPolicy = LbPolicyRandom
	if waypoint != nil {
		nets.CopyIpByteFromSlice(&newValue.WaypointAddr, waypoint.GetAddress().Address)
		newValue.WaypointPort = nets.ConvertPortToBigEndian(waypoint.GetHboneMtlsPort())
	}

	for i, port := range ports {
		if i >= bpf.MaxPortNum {
			log.Warnf("exceed the max port count,current only support maximum of 10 ports")
			break
		}

		newValue.ServicePort[i] = nets.ConvertPortToBigEndian(port.ServicePort)
		if strings.Contains(serviceName, "waypoint") {
			newValue.TargetPort[i] = nets.ConvertPortToBigEndian(KmeshWaypointPort)
		} else {
			newValue.TargetPort[i] = nets.ConvertPortToBigEndian(port.TargetPort)
		}
	}

	// Already exists, it means this is service update.
	if err = p.bpf.ServiceLookup(&sk, &oldValue); err == nil {
		newValue.EndpointCount = oldValue.EndpointCount
	} else {
		// Only update the endpoint map when the service is first time added
		endpointCaches, ok := p.endpointsByService[serviceName]
		if ok {
			newValue.EndpointCount = uint32(len(endpointCaches))
			endpointIndex := uint32(0)
			for workloadUid := range endpointCaches {
				endpointIndex++
				ek.ServiceId = sk.ServiceId
				ek.BackendIndex = endpointIndex
				ev.BackendUid = p.hashName.StrToNum(workloadUid)

				if err = p.bpf.EndpointUpdate(&ek, &ev); err != nil {
					log.Errorf("Update Endpoint failed, err:%s", err)
					return err
				}
			}
		}
		delete(p.endpointsByService, serviceName)
	}

	if err = p.bpf.ServiceUpdate(&sk, &newValue); err != nil {
		log.Errorf("Update Service failed, err:%s", err)
	}

	return nil
}

func (p *Processor) handleService(service *workloadapi.Service) error {
	log.Debugf("service resource name: %s/%s", service.Namespace, service.Hostname)

	// Preprocess service, remove the waypoint from waypoint service, otherwise it will fall into a loop in bpf
	if service.Waypoint != nil {
		// Currently istiod only set the waypoint address to the first address of the service
		// TODO: remove when upstream istiod will not set the waypoint address for itself
		if slices.Equal(service.GetWaypoint().GetAddress().Address, service.Addresses[0].Address) {
			service.Waypoint = nil
		}
	}

	p.ServiceCache.AddOrUpdateService(service)
	serviceName := service.ResourceName()
	serviceId := p.hashName.StrToNum(serviceName)

	// store in frontend
	if err := p.storeServiceFrontendData(serviceId, service); err != nil {
		log.Errorf("storeServiceFrontendData failed, err:%s", err)
		return err
	}

	// get endpoint from ServiceCache, and update service and endpoint map
	if err := p.storeServiceData(serviceName, service.GetWaypoint(), service.GetPorts()); err != nil {
		log.Errorf("storeServiceData failed, err:%s", err)
		return err
	}
	return nil
}

func (p *Processor) handleRemovedAddresses(removed []string) error {
	var workloadNames []string
	var serviceNames []string
	for _, res := range removed {
		// workload resource name format: <cluster>/<group>/<kind>/<namespace>/<name></section-name>
		if strings.Count(res, "/") > 2 {
			workloadNames = append(workloadNames, res)
		} else {
			// service resource name format: namespace/hostname
			serviceNames = append(serviceNames, res)
		}
	}

	if err := p.removeWorkloadResource(workloadNames); err != nil {
		log.Errorf("RemoveWorkloadResource failed: %v", err)
	}
	if err := p.removeServiceResource(serviceNames); err != nil {
		log.Errorf("RemoveServiceResource failed: %v", err)
	}

	return nil
}

func (p *Processor) handleAddressTypeResponse(rsp *service_discovery_v3.DeltaDiscoveryResponse) error {
	var (
		err     error
		address = &workloadapi.Address{}
	)

	for _, resource := range rsp.GetResources() {
		if err = anypb.UnmarshalTo(resource.Resource, address, proto.UnmarshalOptions{}); err != nil {
			continue
		}

		log.Debugf("resource, %v", address)
		switch address.GetType().(type) {
		case *workloadapi.Address_Workload:
			workload := address.GetWorkload()
			err = p.handleWorkload(workload)
		case *workloadapi.Address_Service:
			service := address.GetService()
			err = p.handleService(service)
		default:
			log.Errorf("unknown type")
		}
	}
	if err != nil {
		log.Error(err)
	}

	_ = p.handleRemovedAddresses(rsp.RemovedResources)
	p.compareWorkloadAndServiceWithHashName()

	return err
}

// When processing the workload's response for the first time,
// fetch the data from the /mnt/workload_hash_name.yaml file
// and compare it with the data in the cache.
func (p *Processor) compareWorkloadAndServiceWithHashName() {
	var (
		bk = bpf.BackendKey{}
		bv = bpf.BackendValue{}
		sk = bpf.ServiceKey{}
		sv = bpf.ServiceValue{}
	)

	if kmeshbpf.GetStartType() != kmeshbpf.Restart {
		return
	}

	log.Infof("reload workload config from last epoch")
	kmeshbpf.SetStartType(kmeshbpf.Normal)

	/* We traverse hashName, if there is a record exists in bpf map
	 * but not in usercache, that means the data in the bpf map load
	 * from the last epoch is inconsistent with the data that should
	 * actually be stored now. then we should delete it from bpf map
	 */
	for str, num := range p.hashName.strToNum {
		if p.WorkloadCache.GetWorkloadByUid(str) == nil && p.ServiceCache.GetService(str) == nil {
			log.Debugf("GetWorkloadByUid and GetService nil:%v", str)

			bk.BackendUid = num
			sk.ServiceId = num
			if err := p.bpf.BackendLookup(&bk, &bv); err == nil {
				log.Debugf("Find BackendValue: [%#v] RemoveWorkloadResource", bv)
				if err := p.removeWorkloadFromBpfMap(str); err != nil {
					log.Errorf("RemoveWorkloadResource failed: %v", err)
				}
			} else if err := p.bpf.ServiceLookup(&sk, &sv); err == nil {
				log.Debugf("Find ServiceValue: [%#v] RemoveServiceResource", sv)
				if err := p.removeServiceResourceFromBpfMap(str); err != nil {
					log.Errorf("RemoveServiceResource failed: %v", err)
				}
			}
		}
	}
}

func (p *Processor) handleAuthorizationTypeResponse(rsp *service_discovery_v3.DeltaDiscoveryResponse, rbac *auth.Rbac) error {
	if rbac == nil {
		return fmt.Errorf("Rbac module uninitialized")
	}
	// update resource
	for _, resource := range rsp.GetResources() {
		auth := &security.Authorization{}
		if err := anypb.UnmarshalTo(resource.Resource, auth, proto.UnmarshalOptions{}); err != nil {
			log.Errorf("unmarshal failed, err: %v", err)
			continue
		}
		log.Debugf("handle authorization policy %s, auth %s", resource.GetName(), auth.String())
		if err := rbac.UpdatePolicy(auth); err != nil {
			return err
		}
	}

	// delete resource by name
	for _, resourceName := range rsp.GetRemovedResources() {
		rbac.RemovePolicy(resourceName)
		log.Debugf("remove authorization policy %s", resourceName)
	}

	return nil
}

func (p *Processor) deleteEndpointRecords(endpoint_keys []bpf.EndpointKey) error {
	var (
		err               error
		skUpdate          = bpf.ServiceKey{}
		svUpdate          = bpf.ServiceValue{}
		lastEndpointKey   = bpf.EndpointKey{}
		lastEndpointValue = bpf.EndpointValue{}
	)

	for _, ek := range endpoint_keys {
		log.Debugf("Find EndpointKey: [%#v]", ek)
		// 2. find the service
		skUpdate.ServiceId = ek.ServiceId
		if err = p.bpf.ServiceLookup(&skUpdate, &svUpdate); err == nil {
			log.Debugf("Find ServiceValue: [%#v]", svUpdate)
			// 3. find the last indexed endpoint of the service
			lastEndpointKey.ServiceId = skUpdate.ServiceId
			lastEndpointKey.BackendIndex = svUpdate.EndpointCount
			if err = p.bpf.EndpointLookup(&lastEndpointKey, &lastEndpointValue); err == nil {
				log.Debugf("Find EndpointValue: [%#v]", lastEndpointValue)
				// 4. switch the index of the last with the current removed endpoint
				if err = p.bpf.EndpointUpdate(&ek, &lastEndpointValue); err != nil {
					log.Errorf("EndpointUpdate failed: %s", err)
					return err
				}
				if err = p.bpf.EndpointDelete(&lastEndpointKey); err != nil {
					log.Errorf("EndpointDelete failed: %s", err)
					return err
				}
				svUpdate.EndpointCount = svUpdate.EndpointCount - 1
				if err = p.bpf.ServiceUpdate(&skUpdate, &svUpdate); err != nil {
					log.Errorf("ServiceUpdate failed: %s", err)
					return err
				}
			} else {
				// last indexed endpoint not exists, this should not occur
				// we should delete the endpoint just in case leak
				if err = p.bpf.EndpointDelete(&ek); err != nil {
					log.Errorf("EndpointDelete failed: %s", err)
					return err
				}
			}
		} else { // service not exist, we should delete the endpoint
			if err = p.bpf.EndpointDelete(&ek); err != nil {
				log.Errorf("EndpointDelete failed: %s", err)
				return err
			}
		}
	}
	return nil
}<|MERGE_RESOLUTION|>--- conflicted
+++ resolved
@@ -151,7 +151,6 @@
 	}
 	return nil
 }
-<<<<<<< HEAD
 
 func (p *Processor) removeWorkloadFromBpfMap(uid string) error {
 	var (
@@ -172,76 +171,7 @@
 		if err != nil {
 			goto failed
 		}
-=======
-
-func (p *Processor) removeWorkloadFromBpfMap(uid string) error {
-	var (
-		err               error
-		skUpdate          = bpf.ServiceKey{}
-		svUpdate          = bpf.ServiceValue{}
-		lastEndpointKey   = bpf.EndpointKey{}
-		lastEndpointValue = bpf.EndpointValue{}
-		bkDelete          = bpf.BackendKey{}
-	)
-
-	backendUid := p.hashName.StrToNum(uid)
-	// for Pod to Pod access, Pod info stored in frontend map, when Pod offline, we need delete the related records
-	if err = p.deletePodFrontendData(backendUid); err != nil {
-		log.Errorf("deletePodFrontendData failed: %s", err)
-		return err
-	}
-
-	// 1. find all endpoint keys related to this workload
-	if eks := p.bpf.EndpointIterFindKey(backendUid); len(eks) != 0 {
-		for _, ek := range eks {
-			log.Debugf("Find EndpointKey: [%#v]", ek)
-			// 2. find the service
-			skUpdate.ServiceId = ek.ServiceId
-			if err = p.bpf.ServiceLookup(&skUpdate, &svUpdate); err == nil {
-				log.Debugf("Find ServiceValue: [%#v]", svUpdate)
-				// 3. find the last indexed endpoint of the service
-				lastEndpointKey.ServiceId = skUpdate.ServiceId
-				lastEndpointKey.BackendIndex = svUpdate.EndpointCount
-				if err = p.bpf.EndpointLookup(&lastEndpointKey, &lastEndpointValue); err == nil {
-					log.Debugf("Find EndpointValue: [%#v]", lastEndpointValue)
-					// 4. switch the index of the last with the current removed endpoint
-					if err = p.bpf.EndpointUpdate(&ek, &lastEndpointValue); err != nil {
-						log.Errorf("EndpointUpdate failed: %s", err)
-						goto failed
-					}
-					if err = p.bpf.EndpointDelete(&lastEndpointKey); err != nil {
-						log.Errorf("EndpointDelete failed: %s", err)
-						goto failed
-					}
-					svUpdate.EndpointCount = svUpdate.EndpointCount - 1
-					if err = p.bpf.ServiceUpdate(&skUpdate, &svUpdate); err != nil {
-						log.Errorf("ServiceUpdate failed: %s", err)
-						goto failed
-					}
-				} else {
-					// last indexed endpoint not exists, this should not occur
-					// we should delete the endpoint just in case leak
-					if err = p.bpf.EndpointDelete(&ek); err != nil {
-						log.Errorf("EndpointDelete failed: %s", err)
-						goto failed
-					}
-				}
-			} else { // service not exist, we should delete the endpoint
-				if err = p.bpf.EndpointDelete(&ek); err != nil {
-					log.Errorf("EndpointDelete failed: %s", err)
-					goto failed
-				}
-			}
-		}
-	}
-
-	bkDelete.BackendUid = backendUid
-	if err = p.bpf.BackendDelete(&bkDelete); err != nil {
-		log.Errorf("BackendDelete failed: %s", err)
-		goto failed
->>>>>>> dc9d77ee
-	}
-	p.hashName.Delete(uid)
+	}
 
 	bkDelete.BackendUid = backendUid
 	if err = p.bpf.BackendDelete(&bkDelete); err != nil {
