/*
 * Copyright The Kmesh Authors.
 *
 * Licensed under the Apache License, Version 2.0 (the "License");
 * you may not use this file except in compliance with the License.
 * You may obtain a copy of the License at:
 *
 *     http://www.apache.org/licenses/LICENSE-2.0
 *
 * Unless required by applicable law or agreed to in writing, software
 * distributed under the License is distributed on an "AS IS" BASIS,
 * WITHOUT WARRANTIES OR CONDITIONS OF ANY KIND, either express or implied.
 * See the License for the specific language governing permissions and
 * limitations under the License.
 */

package workload

import (
	"context"
	"errors"
	"reflect"
	"testing"

	"github.com/agiledragon/gomonkey/v2"
	config_cluster_v3 "github.com/envoyproxy/go-control-plane/envoy/config/cluster/v3"
	discoveryv3 "github.com/envoyproxy/go-control-plane/envoy/service/discovery/v3"
	"google.golang.org/grpc"
	"google.golang.org/protobuf/types/known/anypb"

	cluster_v2 "kmesh.net/kmesh/api/v2/cluster"
	core_v2 "kmesh.net/kmesh/api/v2/core"
	"kmesh.net/kmesh/api/v2/workloadapi"
	"kmesh.net/kmesh/api/v2/workloadapi/security"
	"kmesh.net/kmesh/pkg/auth"
	"kmesh.net/kmesh/pkg/controller/workload/bpfcache"
	"kmesh.net/kmesh/pkg/controller/xdstest"
)

func TestWorkloadStreamCreateAndSend(t *testing.T) {
	// create a fake grpc service client
	mockDiscovery := xdstest.NewXdsServer(t)
	fakeClient, err := xdstest.NewClient(mockDiscovery)
	if err != nil {
		t.Errorf("create stream failed, %s", err)
	}
	defer fakeClient.Cleanup()

	workloadMap := bpfcache.NewFakeWorkloadMap(t)
	defer bpfcache.CleanupFakeWorkloadMap(workloadMap)

	workloadController := Controller{
		Processor: nil,
		Stream:    fakeClient.DeltaClient,
	}

	patches1 := gomonkey.NewPatches()
	patches2 := gomonkey.NewPatches()
	tests := []struct {
		name       string
		beforeFunc func(t *testing.T)
		afterFunc  func()
		wantErr    bool
	}{
		{
			name: "test1: send request failed, should return error",
			beforeFunc: func(t *testing.T) {
				patches1.ApplyMethod(reflect.TypeOf(fakeClient.Client), "DeltaAggregatedResources",
					func(_ discoveryv3.AggregatedDiscoveryServiceClient, ctx context.Context, opts ...grpc.CallOption) (discoveryv3.AggregatedDiscoveryService_DeltaAggregatedResourcesClient, error) {
						return fakeClient.DeltaClient, nil
					})
				patches2.ApplyMethod(reflect.TypeOf(workloadController.Stream), "Send",
					func(_ discoveryv3.AggregatedDiscoveryService_DeltaAggregatedResourcesClient, req *discoveryv3.DeltaDiscoveryRequest) error {
						return errors.New("timeout")
					})
			},
			afterFunc: func() {
				patches1.Reset()
				patches2.Reset()
			},
			wantErr: true,
		},
		{
			name: "test2: no mock, send request successful, should return nil",
			beforeFunc: func(t *testing.T) {
				cluster := &cluster_v2.Cluster{
					ApiStatus:      core_v2.ApiStatus_UPDATE,
					Name:           "ut-cluster1",
					ConnectTimeout: uint32(30),
					LbPolicy:       cluster_v2.Cluster_RANDOM,
				}
				anyCluster, err := anypb.New(cluster)
				if err != nil {
					t.Fatal("failed to create anyCluster:", err)
				}
				mockDiscovery.DeltaResponses <- &discoveryv3.DeltaDiscoveryResponse{
					Resources: []*discoveryv3.Resource{
						{
							Resource: anyCluster,
						},
					},
				}
			},
			afterFunc: func() {},
			wantErr:   false,
		},
		{
			name: "test3: fail to create workloadStream, should return error",
			beforeFunc: func(t *testing.T) {
				patches1.ApplyMethod(reflect.TypeOf(fakeClient.Client), "DeltaAggregatedResources",
					func(_ discoveryv3.AggregatedDiscoveryServiceClient, ctx context.Context, opts ...grpc.CallOption) (discoveryv3.AggregatedDiscoveryService_DeltaAggregatedResourcesClient, error) {
						return nil, errors.New("fail to create adsstream")
					})
			},
			afterFunc: func() {
				patches1.Reset()
			},
			wantErr: true,
		},
		{
			name: "should take initial address resource versions",
			beforeFunc: func(t *testing.T) {
				patches1.ApplyMethodReturn(fakeClient.Client, "DeltaAggregatedResources", fakeClient.DeltaClient, nil)

				workloadController.Processor = newProcessor(workloadMap)
<<<<<<< HEAD
				workload := createFakeWorkload("10.10.10.1")
				workloadController.Processor.WorkloadCache.AddOrUpdateWorkload(workload)
=======
				workload := createFakeWorkload("10.10.10.1", workloadapi.NetworkMode_STANDARD)
				workloadController.Processor.WorkloadCache.AddWorkload(workload)
>>>>>>> 74ff6c85
				patches2.ApplyMethodFunc(fakeClient.DeltaClient, "Send",
					func(req *discoveryv3.DeltaDiscoveryRequest) error {
						if req.TypeUrl == AddressType {
							// check initial resource versions
							if _, ok := req.InitialResourceVersions[workload.ResourceName()]; !ok {
								t.Errorf("initial resource versions not found")
							}
							if len(req.InitialResourceVersions) != 1 {
								t.Errorf("Unexpected initial resource versions %v", req.InitialResourceVersions)
							}
						}
						return nil
					})
			},
			afterFunc: func() {
				patches1.Reset()
				patches2.Reset()
			},
			wantErr: false,
		},
		{
			name: "should take initial authorization versions",
			beforeFunc: func(t *testing.T) {
				patches1.ApplyMethodReturn(fakeClient.Client, "DeltaAggregatedResources", fakeClient.DeltaClient, nil)

				workloadController.Processor = newProcessor(workloadMap)
				workloadController.Rbac = auth.NewRbac(nil)
				workloadController.Rbac.UpdatePolicy(&security.Authorization{
					Name:      "p1",
					Namespace: "test",
					Scope:     security.Scope_WORKLOAD_SELECTOR,
					Action:    security.Action_ALLOW,
					Rules:     []*security.Rule{},
				})
				patches2.ApplyMethodFunc(fakeClient.DeltaClient, "Send",
					func(req *discoveryv3.DeltaDiscoveryRequest) error {
						if req.TypeUrl == AuthorizationType {
							// check initial resource versions
							if _, ok := req.InitialResourceVersions["test/p1"]; !ok {
								t.Errorf("initial resource versions not found")
							}
							if len(req.InitialResourceVersions) != 1 {
								t.Errorf("Unexpected initial resource versions %v", req.InitialResourceVersions)
							}
						}
						return nil
					})
			},
			afterFunc: func() {
				patches1.Reset()
				patches2.Reset()
			},
			wantErr: false,
		},
	}

	for _, tt := range tests {
		t.Run(tt.name, func(t *testing.T) {
			tt.beforeFunc(t)
			err := workloadController.WorkloadStreamCreateAndSend(fakeClient.Client, context.TODO())
			if (err != nil) != tt.wantErr {
				t.Errorf("workloadStream.WorklaodStreamCreateAndSend() error = %v, wantErr %v", err, tt.wantErr)
			}
			if workloadController.Processor != nil {
				workloadController.Processor.hashName.Reset()
			}
			tt.afterFunc()
		})
	}
}

func TestAdsStream_AdsStreamProcess(t *testing.T) {
	workloadStream := Controller{
		Processor: &Processor{
			ack: &discoveryv3.DeltaDiscoveryRequest{},
		},
	}

	// create a fake grpc service client
	mockDiscovery := xdstest.NewXdsServer(t)
	fakeClient, err := xdstest.NewClient(mockDiscovery)
	if err != nil {
		t.Errorf("create stream failed, %s", err)
	}
	defer fakeClient.Cleanup()
	workloadStream.Stream = fakeClient.DeltaClient

	patches1 := gomonkey.NewPatches()
	patches2 := gomonkey.NewPatches()
	tests := []struct {
		name       string
		beforeFunc func()
		afterFunc  func()
		wantErr    bool
	}{
		{
			name: "test1: stream Revc failed, should return error",
			beforeFunc: func() {
				patches1.ApplyMethod(reflect.TypeOf(workloadStream.Stream), "Recv",
					func(_ discoveryv3.AggregatedDiscoveryService_DeltaAggregatedResourcesClient) (*discoveryv3.DeltaDiscoveryResponse, error) {
						return nil, errors.New("failed to recv message")
					})
			},
			afterFunc: func() {
				patches1.Reset()
			},
			wantErr: true,
		},
		{
			name: "test2: stream Send failed, should return error",
			beforeFunc: func() {
				patches1.ApplyMethod(reflect.TypeOf(workloadStream.Stream), "Recv",
					func(_ discoveryv3.AggregatedDiscoveryService_DeltaAggregatedResourcesClient) (*discoveryv3.DeltaDiscoveryResponse, error) {
						// create resource of rsq
						cluster := &config_cluster_v3.Cluster{
							Name: "ut-cluster",
						}
						anyCluster, _ := anypb.New(cluster)
						return &discoveryv3.DeltaDiscoveryResponse{
							TypeUrl: AddressType,
							Nonce:   "222",
							Resources: []*discoveryv3.Resource{
								{
									Resource: anyCluster,
								},
							},
						}, nil
					})
				patches2.ApplyMethod(reflect.TypeOf(workloadStream.Stream), "Send",
					func(_ discoveryv3.AggregatedDiscoveryService_DeltaAggregatedResourcesClient) error {
						return errors.New("failed to send message")
					})
			},
			afterFunc: func() {
				patches1.Reset()
				patches2.Reset()
			},
			wantErr: true,
		},
		{
			name: "test3: handle success, should return nil",
			beforeFunc: func() {
				patches1.ApplyMethod(reflect.TypeOf(workloadStream.Stream), "Recv",
					func(_ discoveryv3.AggregatedDiscoveryService_DeltaAggregatedResourcesClient) (*discoveryv3.DeltaDiscoveryResponse, error) {
						// create resource of rsq
						cluster := &config_cluster_v3.Cluster{
							Name: "ut-cluster",
						}
						anyCluster, _ := anypb.New(cluster)
						return &discoveryv3.DeltaDiscoveryResponse{
							TypeUrl: AddressType,
							Nonce:   "222",
							Resources: []*discoveryv3.Resource{
								{
									Resource: anyCluster,
								},
							},
						}, nil
					})
				patches2.ApplyMethod(reflect.TypeOf(workloadStream.Stream), "Send",
					func(_ discoveryv3.AggregatedDiscoveryService_DeltaAggregatedResourcesClient) error {
						return nil
					})
			},
			afterFunc: func() {
				patches1.Reset()
				patches2.Reset()
			},
			wantErr: false,
		},
	}
	for _, tt := range tests {
		t.Run(tt.name, func(t *testing.T) {
			tt.beforeFunc()
			err := workloadStream.HandleWorkloadStream()

			if (err != nil) != tt.wantErr {
				t.Errorf("workloadStream.WorkloadStreamProcess() error = %v, wantErr %v", err, tt.wantErr)
				return
			}
			tt.afterFunc()
		})
	}
}<|MERGE_RESOLUTION|>--- conflicted
+++ resolved
@@ -123,13 +123,8 @@
 				patches1.ApplyMethodReturn(fakeClient.Client, "DeltaAggregatedResources", fakeClient.DeltaClient, nil)
 
 				workloadController.Processor = newProcessor(workloadMap)
-<<<<<<< HEAD
-				workload := createFakeWorkload("10.10.10.1")
+				workload := createFakeWorkload("10.10.10.1", workloadapi.NetworkMode_STANDARD)
 				workloadController.Processor.WorkloadCache.AddOrUpdateWorkload(workload)
-=======
-				workload := createFakeWorkload("10.10.10.1", workloadapi.NetworkMode_STANDARD)
-				workloadController.Processor.WorkloadCache.AddWorkload(workload)
->>>>>>> 74ff6c85
 				patches2.ApplyMethodFunc(fakeClient.DeltaClient, "Send",
 					func(req *discoveryv3.DeltaDiscoveryRequest) error {
 						if req.TypeUrl == AddressType {
